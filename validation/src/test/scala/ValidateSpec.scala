--- conflicted
+++ resolved
@@ -61,24 +61,14 @@
   }
 
   it should "validate Symbol" in {
-<<<<<<< HEAD
-    parseEDN("foo.foo2/bar").map(validate[EDNSymbol]).success.value should be (
+    parseEDN("foo.foo2/bar").map(validateEDN[EDNSymbol]).success.value should be (
       play.api.data.mapping.Success(EDNSymbol("foo.foo2" / "bar"))
-=======
-    parseEDN("foo.foo2/bar").map(validateEDN[EDNSymbol]).success.value should be (
-      play.api.data.mapping.Success(EDNSymbol("foo.foo2/bar", Some("foo.foo2")))
->>>>>>> 59ce02bd
     )
   }
 
   it should "validate Keyword" in {
-<<<<<<< HEAD
-    parseEDN(":foo.foo2/bar").map(validate[EDNKeyword]).success.value should be (
+    parseEDN(":foo.foo2/bar").map(validateEDN[EDNKeyword]).success.value should be (
       play.api.data.mapping.Success(EDNKeyword("foo.foo2" / "bar"))
-=======
-    parseEDN(":foo.foo2/bar").map(validateEDN[EDNKeyword]).success.value should be (
-      play.api.data.mapping.Success(EDNKeyword(EDNSymbol("foo.foo2/bar", Some("foo.foo2"))))
->>>>>>> 59ce02bd
     )
   }
 
